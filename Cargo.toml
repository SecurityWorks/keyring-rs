[package]
authors = ["Walther Chen <walther.chen@gmail.com>"]
description = "Cross-platform library for managing passwords"
homepage = "https://github.com/hwchen/keyring-rs.git"
keywords = ["password", "cross-platform", "keychain", "keyring"]
license = "MIT OR Apache-2.0"
name = "keyring"
repository = "https://github.com/hwchen/keyring-rs.git"
version = "0.6.1"

[dependencies]
clap = "2.0.5"
rpassword = "2.0.0"

[target.'cfg(target_os = "macos")'.dependencies]
hex = "0.3.1"

[target.'cfg(target_os = "linux")'.dependencies]
<<<<<<< HEAD
secret-service = "0.3.0"

[target.'cfg(target_os = "windows")'.dependencies]
=======
secret-service = "0.4.0"

[target.'cfg(target_os = "windows")'.dependencies]
byteorder = "1.2.1"
>>>>>>> 7a73646c
advapi32-sys = "0.2.0"
winapi = "0.2.5"

[target.'cfg(target_os = "macos")'.dependencies]
security-framework = { version = "*", git = "https://github.com/infincia/rust-security-framework.git", branch = "add-password-support" }
#security-framework = "*"<|MERGE_RESOLUTION|>--- conflicted
+++ resolved
@@ -16,16 +16,10 @@
 hex = "0.3.1"
 
 [target.'cfg(target_os = "linux")'.dependencies]
-<<<<<<< HEAD
-secret-service = "0.3.0"
-
-[target.'cfg(target_os = "windows")'.dependencies]
-=======
 secret-service = "0.4.0"
 
 [target.'cfg(target_os = "windows")'.dependencies]
 byteorder = "1.2.1"
->>>>>>> 7a73646c
 advapi32-sys = "0.2.0"
 winapi = "0.2.5"
 
