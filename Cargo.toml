[package]
authors = ["Walther Chen <walther.chen@gmail.com>", "Daniel Brotsky <dev@brotsky.com>"]
description = "Cross-platform library for managing passwords/credentials"
homepage = "https://github.com/hwchen/keyring-rs"
keywords = ["password", "credential", "keychain", "keyring", "cross-platform"]
license = "MIT OR Apache-2.0"
name = "keyring"
repository = "https://github.com/hwchen/keyring-rs.git"
<<<<<<< HEAD
version = "1.1.0"
=======
version = "1.0.1"
>>>>>>> e2cdc4bd
edition = "2018"
exclude = [".github/"]

[target.'cfg(target_os = "macos")'.dependencies]
security-framework = "2.6.1"

[target.'cfg(target_os = "ios")'.dependencies]
security-framework = "2.6.1"

[target.'cfg(target_os = "linux")'.dependencies]
secret-service = "2.0.1"

[target.'cfg(target_os = "windows")'.dependencies]
byteorder = "1.2.1"
winapi = { version =  "0.3", features = ["wincred", "winerror", "errhandlingapi", "minwindef"] }

[[example]]
name = "ios"
path = "examples/ios.rs"
crate-type = ["staticlib"]

[dev-dependencies]
rpassword = "5.0"
rand = "0.8.4"
doc-comment = "0.3.3"
structopt = "0.3.25"
whoami = "1.2.0"<|MERGE_RESOLUTION|>--- conflicted
+++ resolved
@@ -6,11 +6,7 @@
 license = "MIT OR Apache-2.0"
 name = "keyring"
 repository = "https://github.com/hwchen/keyring-rs.git"
-<<<<<<< HEAD
-version = "1.1.0"
-=======
-version = "1.0.1"
->>>>>>> e2cdc4bd
+version = "1.1.1"
 edition = "2018"
 exclude = [".github/"]
 
